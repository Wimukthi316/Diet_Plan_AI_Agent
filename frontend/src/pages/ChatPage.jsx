--- conflicted
+++ resolved
@@ -266,27 +266,12 @@
   ];
 
   return (
-<<<<<<< HEAD
-    <div className="h-screen bg-gray-50 flex flex-col overflow-hidden">
-      {/* Modern Chat Container - Full Screen */}
-      <div className="bg-white flex-1 flex flex-col overflow-hidden h-full">
+
+    <div className="max-w-6xl mx-auto">
+      {/* Modern Chat Container */}
+      <div className="bg-white rounded-3xl shadow-lg border border-gray-100 overflow-hidden h-[calc(100vh-50px)] flex flex-col">
         {/* Modern Chat Header */}
         <div className="bg-green-800 px-8 py-6">
-=======
-    <Layout 
-      sessions={sessions} 
-      activeSessionId={activeSession?.id}
-      onSessionClick={handleSessionClick}
-      onNewSession={createNewSession}
-      onDeleteSession={handleDeleteSession}
-      onRenameSession={handleRenameSession}
-    >
-      <div className="h-[calc(100vh-120px)]">
-        {/* Main Chat Area */}
-        <div className="h-full flex flex-col bg-white rounded-2xl shadow-lg border border-gray-200">
-        {/* Chat Header */}
-        <div className="bg-gradient-to-r from-green-800 to-green-700 px-8 py-5 rounded-t-2xl">
->>>>>>> f03572a4
           <div className="flex items-center justify-between">
             <div className="flex items-center space-x-3">
               <div className="w-12 h-12 bg-white rounded-xl flex items-center justify-center shadow-md">
@@ -306,9 +291,8 @@
           </div>
         </div>
 
-<<<<<<< HEAD
         {/* Modern Messages Container */}
-        <div className="flex-1 overflow-y-auto p-6 bg-gray-50 min-h-0">
+        <div className="flex-1 overflow-y-auto p-6 bg-gray-50">
           {/* Loading history indicator */}
           {isLoadingHistory && (
             <div className="flex justify-center items-center h-32">
@@ -324,12 +308,6 @@
           {/* Messages */}
           <div className="space-y-6">
             {!isLoadingHistory && messages.map((message) => (
-=======
-        {/* Messages Area */}
-        <div className="flex-1 overflow-y-auto p-6 bg-gray-50">
-          <div className="max-w-4xl mx-auto space-y-6">
-            {messages.map((message) => (
->>>>>>> f03572a4
               <div
                 key={message.id}
                 className={`flex ${message.type === 'user' ? 'justify-end' : 'justify-start'}`}
@@ -403,19 +381,18 @@
           <div ref={messagesEndRef} />
         </div>
 
-<<<<<<< HEAD
-        {/* Minimized Suggested Prompts */}
+        {/* Modern Suggested Prompts */}
         {messages.length === 1 && (
-          <div className="border-t border-gray-200 px-4 py-3 bg-white">
-            <p className="text-sm font-medium text-gray-600 mb-2" style={{ fontFamily: 'TASA Explorer, sans-serif' }}>
+          <div className="border-t border-gray-200 px-6 py-6 bg-white">
+            <p className="text-lg font-semibold text-gray-700 mb-4" style={{ fontFamily: 'TASA Explorer, sans-serif' }}>
               Try asking:
             </p>
-            <div className="flex flex-wrap gap-2">
+            <div className="flex flex-wrap gap-3">
               {suggestedPrompts.map((prompt, index) => (
                 <button
                   key={index}
                   onClick={() => setInputMessage(prompt)}
-                  className="px-3 py-1 bg-green-100 hover:bg-green-200 rounded-lg text-green-800 text-sm font-medium transition-all duration-200 border border-green-200 hover:border-green-300"
+                  className="px-4 py-2 bg-green-100 hover:bg-green-200 rounded-xl text-green-800 font-medium transition-all duration-200 border border-green-200 hover:border-green-300"
                   style={{ fontFamily: 'TASA Explorer, sans-serif' }}
                 >
                   {prompt}
@@ -423,7 +400,9 @@
               ))}
             </div>
           </div>
-        )}        {/* Modern Input Section */}
+        )}
+
+        {/* Modern Input Section */}
         <div className="border-t border-gray-200 p-6 bg-white">
           <form onSubmit={handleSendMessage} className="flex gap-4">
             <input
@@ -438,7 +417,7 @@
             <button
               type="submit"
               disabled={!inputMessage.trim() || isLoading}
-              className="bg-green-800 hover:bg-green-900 disabled:bg-gray-300 disabled:cursor-not-allowed text-white px-4 py-2 rounded-2xl font-bold text-lg shadow-lg transition-all duration-200 flex items-center gap-2"
+              className="bg-green-800 hover:bg-green-900 disabled:bg-gray-300 disabled:cursor-not-allowed text-white px-8 py-4 rounded-2xl font-bold text-lg shadow-lg transition-all duration-200 flex items-center gap-2"
               style={{ fontFamily: 'TASA Explorer, sans-serif' }}
             >
               <Send className="w-5 h-5" />
@@ -448,59 +427,7 @@
         </div>
       </div>
     </div>
-=======
-        {/* Suggested Prompts */}
-        {messages.length === 1 && !isLoading && (
-          <div className="border-t border-gray-200 px-6 py-4 bg-white">
-            <div className="max-w-4xl mx-auto">
-              <p className="text-sm font-semibold text-gray-600 mb-3" style={{ fontFamily: 'TASA Explorer, sans-serif' }}>
-                Try asking:
-              </p>
-              <div className="flex flex-wrap gap-2">
-                {suggestedPrompts.map((prompt, index) => (
-                  <button
-                    key={index}
-                    onClick={() => setInputMessage(prompt)}
-                    className="px-3 py-2 text-sm bg-green-50 hover:bg-green-100 rounded-lg text-green-800 font-medium transition-all duration-200 border border-green-200"
-                    style={{ fontFamily: 'TASA Explorer, sans-serif' }}
-                  >
-                    {prompt}
-                  </button>
-                ))}
-              </div>
-            </div>
-          </div>
-        )}
-
-        {/* Input Area */}
-        <div className="border-t border-gray-200 p-6 bg-white rounded-b-2xl">
-          <div className="max-w-4xl mx-auto">
-            <form onSubmit={handleSendMessage} className="flex gap-3">
-              <input
-                type="text"
-                value={inputMessage}
-                onChange={(e) => setInputMessage(e.target.value)}
-                placeholder="Ask me about nutrition, recipes, or diet tracking..."
-                className="flex-1 px-5 py-3 border-2 border-gray-200 rounded-xl focus:ring-2 focus:ring-green-500/20 focus:border-green-500 bg-gray-50 font-medium transition-all duration-200 text-sm"
-                disabled={isLoading}
-                style={{ fontFamily: 'TASA Explorer, sans-serif' }}
-              />
-              <button
-                type="submit"
-                disabled={!inputMessage.trim() || isLoading}
-                className="bg-green-800 hover:bg-green-900 disabled:bg-gray-300 disabled:cursor-not-allowed text-white px-6 py-3 rounded-xl font-bold shadow-md transition-all duration-200 flex items-center gap-2 text-sm"
-                style={{ fontFamily: 'TASA Explorer, sans-serif' }}
-              >
-                <Send className="w-4 h-4" />
-                Send
-              </button>
-            </form>
-          </div>
-        </div>
-      </div>
-    </div>
-    </Layout>
->>>>>>> f03572a4
+
   );
 };
 
